--- conflicted
+++ resolved
@@ -3,7 +3,6 @@
 import sys
 import os
 
-<<<<<<< HEAD
 # --- Project Root and Path Setup ---
 project_root = os.path.abspath(os.path.join(os.path.dirname(__file__), "../.."))
 if project_root not in sys.path:
@@ -15,11 +14,6 @@
 from src.optimization.refinement import simulated_annealing
 from src.grid_display import print_grid
 from src.modules_utils import get_tech_modules, get_tech_modules_for_training
-=======
-
-from src.grid_utils import Grid
-from src.data_loader import get_all_module_data
->>>>>>> 0f5d48d2
 
 modules = get_all_module_data()
 
@@ -91,7 +85,6 @@
                 )
                 return None, None
             optimized_grid, optimized_score = simulated_annealing(
-<<<<<<< HEAD
                 grid=grid,
                 ship=ship_type,
                 modules=ship_modules,
@@ -101,9 +94,6 @@
                 tech_modules=tech_modules,
                 solve_type=solve_type if solve_type is not None else "",
                 **sa_params,
-=======
-                grid, ship_type, ship_modules, tech, player_owned_rewards, solve_type=solve_type or "normal", **sa_params
->>>>>>> 0f5d48d2
             )
         elif solver_choice == "refine_training":
             print(f"INFO -- Using refine_placement_for_training for {ship_type}/{tech}")
