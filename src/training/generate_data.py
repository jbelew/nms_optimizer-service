--- conflicted
+++ resolved
@@ -10,7 +10,6 @@
 
 
 # --- Imports from your project ---
-<<<<<<< HEAD
 from ..grid_utils import Grid
 from ..data_loader import get_module_data, get_training_module_ids, get_all_module_data, get_solve_map
 from ..optimization.training import refine_placement_for_training
@@ -23,24 +22,8 @@
 )
 from ..grid_display import print_grid
 from ..module_placement import place_module
-=======
-from src.grid_utils import Grid
-from src.modules_utils import get_tech_modules_for_training
-from src.optimization.training import refine_placement_for_training
-from src.optimization.helpers import determine_window_dimensions
-from src.optimization.windowing import _scan_grid_with_window, calculate_window_score
-from src.optimization.refinement import simulated_annealing
-from src.pattern_matching import get_all_unique_pattern_variations
-from src.bonus_calculations import (
-    calculate_grid_score,
-)
-from src.data_loader import get_all_module_data, get_all_solve_data
-from src.grid_display import print_grid
->>>>>>> 0f5d48d2
-
-modules = get_all_module_data()
-solves = get_all_solve_data()
-from src.module_placement import place_module
+
+project_root = os.path.abspath(os.path.join(os.path.dirname(__file__), ".."))
 
 # --- Configuration for Data Storage ---
 GENERATED_BATCH_DIR = "generated_batches"
@@ -86,7 +69,6 @@
     """  # <<< Corrected docstring indentation
     start_time_tech = time.time()
 
-<<<<<<< HEAD
     module_data = get_module_data(ship)
     module_data = deepcopy(module_data)
     if not module_data:
@@ -109,9 +91,6 @@
                 if module.get("id") in training_module_ids:
                     tech_modules.append(module)
 
-=======
-    tech_modules = get_tech_modules_for_training(modules, ship, tech)
->>>>>>> 0f5d48d2
     if not tech_modules:
         print(
             f"Error: No tech modules found for ship='{ship}', tech='{tech}'. Cannot determine grid size or generate data."
@@ -574,14 +553,8 @@
                     # refine_placement_for_training will use brute-force for <10 modules
                     optimized_grid, best_bonus = refine_placement_for_training(
                         original_grid_layout,
-<<<<<<< HEAD
                         tech_modules,
                         tech,
-=======
-                        ship,
-                        modules,
-                        tech,  # <<< Pass modules from modules_for_training.py
->>>>>>> 0f5d48d2
                     )
                 else:  # module_count >= 10
                     print(
@@ -602,18 +575,11 @@
                     # Ensure 'modules' (modules_for_training.modules) is passed as modules_data_dict
                     # and tech_modules (the list of module dicts) is passed as tech_modules_list_override
                     optimized_grid, sa_score = simulated_annealing(
-<<<<<<< HEAD
                         grid=original_grid_layout,
                         ship=ship,
                         modules=module_data,
                         tech=tech,
                         full_grid=original_grid_layout,
-=======
-                        original_grid_layout,
-                        ship,
-                        modules,  # <<< Pass modules from modules_for_training.py
-                        tech,
->>>>>>> 0f5d48d2
                         player_owned_rewards=None,  # Not needed when overriding modules
                         tech_modules=tech_modules,
                         **sa_params_for_ground_truth,
