--- conflicted
+++ resolved
@@ -8,7 +8,6 @@
 # app.py
 # Configure logging as the first step after monkey-patching
 
-<<<<<<< HEAD
 from flask import Flask, jsonify, request 
 from flask_compress import Compress  
 from flask_cors import CORS 
@@ -27,26 +26,6 @@
 from google.oauth2 import service_account
 from google.analytics.data_v1beta import BetaAnalyticsDataClient
 from google.analytics.data_v1beta.types import (
-=======
-from flask import Flask, jsonify, request  # noqa: E402
-from flask_compress import Compress  # noqa: E402
-from flask_cors import CORS  # noqa: E402
-from flask_socketio import SocketIO, emit  # noqa: E402
-
-
-from src.optimization import optimize_placement  # noqa: E402
-from src.grid_utils import Grid  # noqa: E402
-from src.modules_utils import get_tech_tree_json  # noqa: E402
-from src.data_loader import get_module_data, get_all_module_data  # noqa: E402
-from src.data_definitions.recommended_builds import recommended_builds  # noqa: E402
-from src.data_definitions.grids import grids  # noqa: E402
-import os  # noqa: E402
-import uuid  # noqa: E402
-import time  # noqa: E402
-from google.oauth2 import service_account  # noqa: E402
-from google.analytics.data_v1beta import BetaAnalyticsDataClient  # noqa: E402
-from google.analytics.data_v1beta.types import (  # noqa: E402
->>>>>>> 0f5d48d2
     DateRange,
     Dimension,
     Metric,
